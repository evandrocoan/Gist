--- conflicted
+++ resolved
@@ -32,12 +32,8 @@
         try:
             return fn(*args, **kwargs)
         except MissingCredentialsException:
-<<<<<<< HEAD
-            sublime.error_message("Gist: GitHub token isn't provided in Gist.sublime-settings file. All other authorization methods are deprecated.")
-=======
             sublime.error_message("Gist: GitHub token isn't provided in Gist.sublime-settings file. "
-                                  "All other authorization methods is deprecated.")
->>>>>>> ba716a1a
+                                  "All other authorization methods are deprecated.")
             user_settings_path = os.path.join(sublime.packages_path(), 'User', 'Gist.sublime-settings')
             if not os.path.exists(user_settings_path):
                 default_settings_path = os.path.join(sublime.packages_path(), 'Gist', 'Gist.sublime-settings')

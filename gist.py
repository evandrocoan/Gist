--- conflicted
+++ resolved
@@ -20,33 +20,6 @@
 except ImportError:  # Python 3
     import urllib.request as urllib
 
-<<<<<<< HEAD
-DEFAULT_CREATE_PUBLIC_VALUE = 'false'
-DEFAULT_USE_PROXY_VALUE = 'false'
-settings = sublime.load_settings('Gist.sublime-settings')
-GISTS_URL = 'https://api.github.com/gists'
-USER_GISTS_URL = 'https://api.github.com/users/%s/gists'
-STARRED = '/starred'
-ORGS_URL = 'https://api.github.com/user/orgs'
-ORG_MEMBERS_URL = 'https://api.github.com/orgs/%s/members'
-
-#Enterprise support:
-if settings.get('enterprise'):
-    GISTS_URL = settings.get('url')
-    if not GISTS_URL:
-        raise MissingCredentialsException()
-    GISTS_URL += '/api/v3/gists'
-
-#Per page support (max 100)
-if settings.get('max_gists'):
-    if settings.get('max_gists') <= 100:
-        MAX_GISTS = '?per_page=%d' % settings.get('max_gists')
-        GISTS_URL += MAX_GISTS
-        USER_GISTS_URL += MAX_GISTS
-    else:
-        settings.set("max_gists", 100)
-        sublime.status_message("Gist: GitHub API does not support a value of higher than 100")
-=======
 
 global settings
 global DEFAULT_CREATE_PUBLIC_VALUE
@@ -55,6 +28,7 @@
 global USER_GISTS_URL
 global ORGS_URL
 global ORG_MEMBERS_URL
+global STARRED
 
 
 def initialize_globals():
@@ -72,6 +46,7 @@
     global USER_GISTS_URL
     global ORGS_URL
     global ORG_MEMBERS_URL
+    global STARRED
 
     settings = sublime.load_settings('Gist.sublime-settings')
     DEFAULT_CREATE_PUBLIC_VALUE = 'false'
@@ -80,6 +55,7 @@
     USER_GISTS_URL = 'https://api.github.com/users/%s/gists'
     ORGS_URL = 'https://api.github.com/user/orgs'
     ORG_MEMBERS_URL = 'https://api.github.com/orgs/%s/members'
+    STARRED = '/starred'
 
     #Enterprise support:
     if settings.get('enterprise'):
@@ -90,20 +66,13 @@
 
     #Per page support (max 100)
     if settings.get('max_gists'):
-        if settings.get('use_starred'):
-            GISTS_URL += '/starred'
-            USER_GISTS_URL += '/starred'
-
         if settings.get('max_gists') <= 100:
             MAX_GISTS = '?per_page=%d' % settings.get('max_gists')
             GISTS_URL += MAX_GISTS
             USER_GISTS_URL += MAX_GISTS
         else:
             settings.set('max_gists', 100)
-            sublime.status_message(
-                "Gist: GitHub API does not support a value of higher than 100")
-
->>>>>>> c4e8cf99
+            sublime.status_message("Gist: GitHub API does not support a value of higher than 100")
 
 
 class MissingCredentialsException(Exception):
@@ -502,13 +471,8 @@
 
                 if responsecode == 204:  # No Content
                     return None
-<<<<<<< HEAD
                 elif 200 <= responsecode < 300 or responsecode == 100:  # Continue
-                    return json.loads(response)
-=======
-                elif 200 <= responsecode < 300 or responsecode == 100: # Continue
                     return json.loads(response.decode('ascii'))
->>>>>>> c4e8cf99
                 else:
                     raise SimpleHTTPError(responsecode, response)
 
@@ -693,7 +657,8 @@
 
     @catch_errors
     def run(self, *args):
-<<<<<<< HEAD
+        initialize_globals()
+
         filtered = gists_filter(get_gists(GISTS_URL))
         parted = GISTS_URL.partition('?')
         STARRED_GISTS_URL = ''.join((parted[0] + STARRED, parted[1], parted[2]))
@@ -701,13 +666,6 @@
 
         self.gists = filtered[0] + filtered_stars[0]
         gist_names = filtered[1] + map(lambda x: ["* " + x[0]], filtered_stars[1])
-=======
-        initialize_globals()
-
-        filtered = gists_filter(get_gists())
-        self.gists = filtered[0]
-        gist_names = filtered[1]
->>>>>>> c4e8cf99
 
         if settings.get('include_users'):
             self.users = list(settings.get('include_users'))
